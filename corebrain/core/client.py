"""
Corebrain SDK Main Client.

This module provides the main interface to interact with the Corebrain API
and enables natural language queries to relational and non-relational databases.
"""
import uuid
import re
import logging
import requests
import httpx
import sqlite3
import mysql.connector
import psycopg2
import pymongo
import json
from typing import Dict, Any, List, Optional
from sqlalchemy import create_engine, inspect
from pathlib import Path
from datetime import datetime

from corebrain.core.common import logger, CorebrainError

class Corebrain:
    """
    Main client for the Corebrain SDK for natural language database queries.
    
    This class provides a unified interface to interact with different types of databases
    (SQL and NoSQL) using natural language. It manages the connection, schema extraction,
    and query processing through the Corebrain API.
    
    Attributes:
        api_key (str): Authentication key for the Corebrain API.
        db_config (Dict[str, Any]): Database connection configuration.
        config_id (str): Unique identifier for the current configuration.
        api_url (str): Base URL for the Corebrain API.
        user_info (Dict[str, Any]): Information about the authenticated user.
        db_connection: Active database connection.
        db_schema (Dict[str, Any]): Extracted database schema.
        
    Examples:
        SQLite initialization:
        ```python
        from corebrain import init
        
        # Connect to a SQLite database
        client = init(
            api_key="your_api_key",
            db_config={
                "type": "sql",
                "engine": "sqlite",
                "database": "my_database.db"
            }
        )
        
        # Make a query
        result = client.ask("How many registered users are there?")
        print(result["explanation"])
        ```
        
        PostgreSQL initialization:
        ```python
        # Connect to PostgreSQL
        client = init(
            api_key="your_api_key",
            db_config={
                "type": "sql",
                "engine": "postgresql",
                "host": "localhost",
                "port": 5432,
                "user": "postgres",
                "password": "your_password",
                "database": "my_database"
            }
        )
        ```
        
        MongoDB initialization:
        ```python
        # Connect to MongoDB
        client = init(
            api_key="your_api_key",
            db_config={
                "type": "mongodb",
                "host": "localhost",
                "port": 27017,
                "database": "my_database"
            }
        )
        ```
    """
    
    def __init__(
        self, 
        api_key: str, 
        db_config: Optional[Dict[str, Any]] = None,
        config_id: Optional[str] = None,
        user_data: Optional[Dict[str, Any]] = None,
        api_url: str = "http://localhost:5000",
        skip_verification: bool = False
    ):
        """
        Initialize the Corebrain SDK client.
        
        Args:
            api_key (str): Required API key for authentication with the Corebrain service.
                Can be generated from the dashboard at https://dashboard.corebrain.com.
                
            db_config (Dict[str, Any], optional): Database configuration to query.
                This parameter is required if config_id is not provided. Must contain at least:
                - "type": Database type ("sql" or "mongodb")
                - For SQL: "engine" ("sqlite", "postgresql", "mysql")
                - Specific connection parameters depending on type and engine
                
                Example for SQLite:
                ```
                {
                    "type": "sql",
                    "engine": "sqlite",
                    "database": "path/to/database.db"
                }
                ```
                
                Example for PostgreSQL:
                ```
                {
                    "type": "sql",
                    "engine": "postgresql",
                    "host": "localhost",
                    "port": 5432,
                    "user": "postgres",
                    "password": "password",
                    "database": "db_name"
                }
                ```
            
            config_id (str, optional): Identifier for a previously saved configuration.
                If provided, this configuration will be used instead of db_config.
                Useful for maintaining persistent configurations between sessions.
                
            user_data (Dict[str, Any], optional): Additional user information for verification.
                Can contain data like "email" for more precise token validation.
                
            api_url (str, optional): Base URL for the Corebrain API.
                Defaults to "http://localhost:5000" for local development.
                In production, it is typically "https://api.corebrain.com".
                
            skip_verification (bool, optional): If True, skips token verification with the server.
                Useful in offline environments or for local testing.
                Defaults to False.
        
        Raises:
            ValueError: If required parameters are missing or if the configuration is invalid.
            CorebrainError: If there are issues with the API connection or database.
        
        Example:
            ```python
            from corebrain import Corebrain
            
            # Basic initialization with SQLite
            client = Corebrain(
                api_key="your_api_key",
                db_config={
                    "type": "sql",
                    "engine": "sqlite",
                    "database": "my_db.db"
                }
            )
            ```
        """
        self.api_key = api_key
        self.user_data = user_data
        self.api_url = api_url.rstrip('/')
        self.db_connection = None
        self.db_schema = None
        
        # Import ConfigManager dynamically to avoid circular dependency
        try:
            from corebrain.config.manager import ConfigManager
            self.config_manager = ConfigManager()
        except ImportError as e:
            logger.error(f"Error importing ConfigManager: {e}")
            raise CorebrainError(f"Could not load configuration manager: {e}")
        
        # Determine which configuration to use
        if config_id:
            saved_config = self.config_manager.get_config(api_key, config_id)
            if not saved_config:
                # Try to load from old format
                old_config = self._load_old_config(api_key, config_id)
                if old_config:
                    self.db_config = old_config
                    self.config_id = config_id
                    # Save in new format
                    self.config_manager.add_config(api_key, old_config, config_id)
                else:
                    raise ValueError(f"Configuration with ID {config_id} not found for the provided key")
            else:
                self.db_config = saved_config
                self.config_id = config_id
        elif db_config:
            self.db_config = db_config
            
            # Generate config ID if it doesn't exist
            if "config_id" in db_config:
                self.config_id = db_config["config_id"]
            else:
                self.config_id = str(uuid.uuid4())
                db_config["config_id"] = self.config_id
                
            # Save the configuration
            self.config_manager.add_config(api_key, db_config, self.config_id)
        else:
            raise ValueError("db_config or config_id must be provided")
        
        # Validate configuration
        self._validate_config()
        
        # Verify the API token (only if necessary)
        if not skip_verification:
            self._verify_api_token()
        else:
            # Initialize user_info with basic information if not verifying
            self.user_info = {"token": api_key}
        
        # Connect to the database
        self._connect_to_database()
        
        # Extract database schema
        self.db_schema = self._extract_db_schema()

        self.metadata = {
            "config_id": self.config_id,
            "api_key": api_key,
            "db_config": self.db_config
        }

    def _load_old_config(self, api_key: str, config_id: str) -> Optional[Dict[str, Any]]:
        """
        Try to load configuration from old format.
        
        Args:
            api_key: API key
            config_id: Configuration ID
            
        Returns:
            Configuration dictionary if found, None otherwise
        """
        try:
            # Try to load from old config file
            old_config_path = Path.home() / ".corebrain" / "config.json"
            if old_config_path.exists():
                with open(old_config_path, 'r') as f:
                    old_configs = json.load(f)
                    if api_key in old_configs and config_id in old_configs[api_key]:
                        return old_configs[api_key][config_id]
        except Exception as e:
            logger.warning(f"Error loading old config: {e}")
        return None

    def _validate_config(self) -> None:
        """
        Validate the provided configuration.
        
        This internal function verifies that the database configuration
        contains all necessary fields according to the specified database type.
        
        Raises:
            ValueError: If the database configuration is invalid or incomplete.
        """
        if not self.api_key:
            raise ValueError("API key is required. Generate one at dashboard.corebrain.com")
        
        if not self.db_config:
            raise ValueError("Database configuration is required")
        
        if "type" not in self.db_config:
            raise ValueError("Database type is required in db_config")
        
        if "connection_string" not in self.db_config and self.db_config["type"] != "sqlite_memory":
            if self.db_config["type"] == "sql":
                if "engine" not in self.db_config:
                    raise ValueError("Database engine is required for 'sql' type")
                
                # Verify alternative configuration for SQL engines
                if self.db_config["engine"] == "mysql" or self.db_config["engine"] == "postgresql":
                    if not ("host" in self.db_config and "user" in self.db_config and 
                            "password" in self.db_config and "database" in self.db_config):
                        raise ValueError("host, user, password, and database are required for MySQL/PostgreSQL")
                elif self.db_config["engine"] == "sqlite":
                    if "database" not in self.db_config:
                        raise ValueError("database field is required for SQLite")
            elif self.db_config["type"] == "mongodb":
                if "database" not in self.db_config:
                    raise ValueError("database field is required for MongoDB")
                
                if "connection_string" not in self.db_config:
                    if not ("host" in self.db_config and "port" in self.db_config):
                        raise ValueError("host and port are required for MongoDB without connection_string")

    def _verify_api_token(self) -> None:
        """
        Verify the API token with the server.
        
        This internal function sends a request to the Corebrain server
        to validate that the provided API token is valid.
        If the user provided additional information (like email),
        it will be used for more precise verification.
        
        The verification results are stored in self.user_info.
        
        Raises:
            ValueError: If the API token is invalid.
        """
        try:
            # Use the user's email for verification if available
            if self.user_data and 'email' in self.user_data:
                endpoint = f"{self.api_url}/api/auth/users/{self.user_data['email']}"
                
                response = httpx.get(
                    endpoint,
                    headers={"X-API-Key": self.api_key},
                    timeout=10.0
                )
                
                if response.status_code != 200:
                    raise ValueError(f"Invalid API token. Error code: {response.status_code}")
                
                # Store user information
                self.user_info = response.json()
            else:
                # If no email, do a simple verification with a generic endpoint
                endpoint = f"{self.api_url}/api/auth/verify"
                
                try:
                    response = httpx.get(
                        endpoint,
                        headers={"X-API-Key": self.api_key},
                        timeout=5.0
                    )
                    
                    if response.status_code == 200:
                        self.user_info = response.json()
                    else:
                        # If it fails, just store basic information
                        self.user_info = {"token": self.api_key}
                except Exception as e:
                    # If there's a connection error, don't fail, just store basic info
                    logger.warning(f"Could not verify token: {str(e)}")
                    self.user_info = {"token": self.api_key}
                    
        except httpx.RequestError as e:
            # Connection error shouldn't be fatal if we already have a configuration
            logger.warning(f"Error connecting to API: {str(e)}")
            self.user_info = {"token": self.api_key}
        except Exception as e:
            # Other errors are logged but not fatal
            logger.warning(f"Error in token verification: {str(e)}")
            self.user_info = {"token": self.api_key}

    def _connect_to_database(self) -> None:
        """
        Establish a connection to the database according to the configuration.
        
        This internal function creates a database connection using the parameters
        defined in self.db_config. It supports various database types:
        - SQLite (file or in-memory)
        - PostgreSQL
        - MySQL
        - MongoDB
        
        The connection is stored in self.db_connection for later use.
        
        Raises:
            CorebrainError: If the connection to the database cannot be established.
            NotImplementedError: If the database type is not supported.
        """
        db_type = self.db_config["type"].lower()
        
        try:
            if db_type == "sql":
                engine = self.db_config.get("engine", "").lower()
                
                if engine == "sqlite":
                    database = self.db_config.get("database", "")
                    if database:
                        self.db_connection = sqlite3.connect(database)
                    else:
                        self.db_connection = sqlite3.connect(self.db_config.get("connection_string", ""))
                
                elif engine == "mysql":
                    if "connection_string" in self.db_config:
                        self.db_connection = mysql.connector.connect(
                            connection_string=self.db_config["connection_string"]
                        )
                    else:
                        self.db_connection = mysql.connector.connect(
                            host=self.db_config.get("host", "localhost"),
                            user=self.db_config.get("user", ""),
                            password=self.db_config.get("password", ""),
                            database=self.db_config.get("database", ""),
                            port=self.db_config.get("port", 3306)
                        )
                
                elif engine == "postgresql":
                    if "connection_string" in self.db_config:
                        self.db_connection = psycopg2.connect(self.db_config["connection_string"])
                    else:
                        self.db_connection = psycopg2.connect(
                            host=self.db_config.get("host", "localhost"),
                            user=self.db_config.get("user", ""),
                            password=self.db_config.get("password", ""),
                            dbname=self.db_config.get("database", ""),
                            port=self.db_config.get("port", 5432)
                        )
                
                else:
                    # Use SQLAlchemy for other engines
                    self.db_connection = create_engine(self.db_config["connection_string"])
            
            # Improved code for MongoDB
            elif db_type == "nosql" or db_type == "mongodb":
                # If engine is mongodb or the type is directly mongodb
                engine = self.db_config.get("engine", "").lower()
                if not engine or engine == "mongodb":
                    # Create connection parameters
                    mongo_params = {}
                    
                    if "connection_string" in self.db_config:
                        # Save the MongoDB client to be able to close it correctly later
                        self.mongo_client = pymongo.MongoClient(self.db_config["connection_string"])
                    else:
                        # Configure host and port
                        mongo_params["host"] = self.db_config.get("host", "localhost")
                        if "port" in self.db_config:
                            mongo_params["port"] = self.db_config.get("port")
                        
                        # Add credentials if available
                        if "user" in self.db_config and self.db_config["user"]:
                            mongo_params["username"] = self.db_config["user"]
                        if "password" in self.db_config and self.db_config["password"]:
                            mongo_params["password"] = self.db_config["password"]
                        
                        # Create MongoDB client
                        self.mongo_client = pymongo.MongoClient(**mongo_params)
                    
                    # Get the database
                    db_name = self.db_config.get("database", "")
                    if db_name:
                        # Save reference to the database
                        self.db_connection = self.mongo_client[db_name]
                    else:
                        # If there's no database name, use 'admin' as fallback
                        logger.warning("Database name not specified for MongoDB, using 'admin'")
                        self.db_connection = self.mongo_client["admin"]
                else:
                    raise ValueError(f"Unsupported NoSQL database engine: {engine}")
            
            elif db_type == "sqlite_memory":
                self.db_connection = sqlite3.connect(":memory:")
            
            else:
                raise ValueError(f"Unsupported database type: {db_type}. Valid types: 'sql', 'nosql', 'mongodb'")
                
        except Exception as e:
            logger.error(f"Error connecting to database: {str(e)}")
            raise ConnectionError(f"Error connecting to database: {str(e)}")
    
    def _extract_db_schema(self, detail_level: str = "full", specific_collections: List[str] = None) -> Dict[str, Any]:
        """
        Extracts the database schema to provide context to the AI.
        
        Returns:
            Dictionary with the database structure organized by tables/collections
        """
        logger.info(f"Extracting database schema. Type: {self.db_config['type']}, Engine: {self.db_config.get('engine')}")
        
        db_type = self.db_config["type"].lower()
        schema = {
            "type": db_type,
            "database": self.db_config.get("database", ""),
            "tables": {},
            "total_collections": 0,  # Add total counter
<<<<<<< HEAD
            "included_collections": 0  # Counter for included ones
=======
            "included_collections": 0  # Included counter
>>>>>>> e3de08ac
        }
        excluded_tables = set(self.db_config.get("excluded_tables", []))
        logger.info(f"Excluded tables: {excluded_tables}")
        
        try:
            if db_type == "sql":
                engine = self.db_config.get("engine", "").lower()
                logger.info(f"Processing SQL database with engine: {engine}")
                
                if engine in ["sqlite", "mysql", "postgresql"]:
                    cursor = self.db_connection.cursor()
                    
                    if engine == "sqlite":
<<<<<<< HEAD
                        logger.info("Getting SQLite tables")
                        # Get table listing
=======
                        logger.info("Obteniendo tablas de SQLite")
                        # Get list of tables
>>>>>>> e3de08ac
                        cursor.execute("SELECT name FROM sqlite_master WHERE type='table';")
                        tables = cursor.fetchall()
                        logger.info(f"Tables found in SQLite: {tables}")
                        
                    elif engine == "mysql":
                        logger.info("Getting MySQL tables")
                        cursor.execute("SHOW TABLES;")
                        tables = cursor.fetchall()
                        logger.info(f"Tables found in MySQL: {tables}")
                        
                    elif engine == "postgresql":
                        logger.info("Getting PostgreSQL tables")
                        cursor.execute("""
                            SELECT table_name FROM information_schema.tables 
                            WHERE table_schema = 'public';
                        """)
                        tables = cursor.fetchall()
                        logger.info(f"Tables found in PostgreSQL: {tables}")
                    
                    # Process the found tables
                    for table in tables:
                        table_name = table[0]
                        logger.info(f"Processing table: {table_name}")
                        
                        # Skip excluded tables
                        if table_name in excluded_tables:
                            logger.info(f"Skipping excluded table: {table_name}")
                            continue
                        
                        try:
<<<<<<< HEAD
                            # Get column information according to engine
=======
                            # Get column information based on the engine
>>>>>>> e3de08ac
                            if engine == "sqlite":
                                cursor.execute(f"PRAGMA table_info({table_name});")
                            elif engine == "mysql":
                                cursor.execute(f"DESCRIBE {table_name};")
                            elif engine == "postgresql":
                                cursor.execute(f"""
                                    SELECT column_name, data_type 
                                    FROM information_schema.columns 
                                    WHERE table_name = '{table_name}';
                                """)
                            
                            columns = cursor.fetchall()
                            logger.info(f"Columns found for {table_name}: {columns}")
                            
<<<<<<< HEAD
                            # Column structure according to engine
=======
                            # Column structure according to the engine
>>>>>>> e3de08ac
                            if engine == "sqlite":
                                column_info = [{"name": col[1], "type": col[2]} for col in columns]
                            elif engine == "mysql":
                                column_info = [{"name": col[0], "type": col[1]} for col in columns]
                            elif engine == "postgresql":
                                column_info = [{"name": col[0], "type": col[1]} for col in columns]
                            
                            # Save table information
                            schema["tables"][table_name] = {
                                "columns": column_info,
                                "sample_data": []  # We don't get sample data by default
                            }
                            
                        except Exception as e:
                            logger.error(f"Error processing table {table_name}: {str(e)}")
                    
                else:
                    # Using SQLAlchemy
<<<<<<< HEAD
                    logger.info("Using SQLAlchemy to get schema")
=======
                    logger.info("Usando SQLAlchemy para obtener el esquema")
>>>>>>> e3de08ac
                    inspector = inspect(self.db_connection)
                    table_names = inspector.get_table_names()
                    logger.info(f"Tables found with SQLAlchemy: {table_names}")
                    
                    for table_name in table_names:
                        if table_name in excluded_tables:
                            logger.info(f"Skipping excluded table: {table_name}")
                            continue
                            
                        try:
                            columns = inspector.get_columns(table_name)
                            column_info = [{"name": col["name"], "type": str(col["type"])} for col in columns]
                            
                            schema["tables"][table_name] = {
                                "columns": column_info,
                                "sample_data": []
                            }
                        except Exception as e:
                            logger.error(f"Error processing table {table_name} with SQLAlchemy: {str(e)}")
            
            elif db_type in ["nosql", "mongodb"]:
                logger.info("Processing MongoDB database")
                if not hasattr(self, 'db_connection') or self.db_connection is None:
                    logger.error("MongoDB connection is not available")
                    return schema
                
                try:
                    collection_names = []
                    try:
                        collection_names = self.db_connection.list_collection_names()
                        schema["total_collections"] = len(collection_names)
                        logger.info(f"Collections found in MongoDB: {collection_names}")
                    except Exception as e:
                        logger.error(f"Error getting MongoDB collections: {str(e)}")
                        return schema
                    
                    # If we only want the names
                    if detail_level == "names_only":
                        schema["collection_names"] = collection_names
                        return schema
                    
                    # Process each collection
                    for collection_name in collection_names:
                        if collection_name in excluded_tables:
                            logger.info(f"Skipping excluded collection: {collection_name}")
                            continue
                            
                        try:
                            collection = self.db_connection[collection_name]
<<<<<<< HEAD
                            # Get a document to infer structure
=======
                            # Convert table dictionary to list
>>>>>>> e3de08ac
                            first_doc = collection.find_one()
                            
                            if first_doc:
                                fields = []
                                for field, value in first_doc.items():
                                    if field != "_id":
                                        field_type = type(value).__name__
                                        fields.append({"name": field, "type": field_type})
                                
                                schema["tables"][collection_name] = {
                                    "fields": fields,
                                    "doc_count": collection.estimated_document_count()
                                }
                                logger.info(f"Processed collection {collection_name} with {len(fields)} fields")
                            else:
                                logger.info(f"Collection {collection_name} is empty")
                                schema["tables"][collection_name] = {
                                    "fields": [],
                                    "doc_count": 0
                                }
                        except Exception as e:
                            logger.error(f"Error processing collection {collection_name}: {str(e)}")
                
                except Exception as e:
                    logger.error(f"General error processing MongoDB: {str(e)}")
            
<<<<<<< HEAD
            # Convert the table dictionary to a list
=======
            # Convert table dictionary to list
>>>>>>> e3de08ac
            table_list = []
            for table_name, table_info in schema["tables"].items():
                table_data = {"name": table_name}
                table_data.update(table_info)
                table_list.append(table_data)
            
            schema["tables_list"] = table_list
            logger.info(f"Final schema - Tables found: {len(schema['tables'])}")
            logger.info(f"Table names: {list(schema['tables'].keys())}")
            
            return schema
            
        except Exception as e:
            logger.error(f"Error extracting database schema: {str(e)}")
            return {"type": db_type, "tables": {}, "tables_list": []}

    def list_collections_name(self) -> List[str]:
        """
        Returns a list of the available collections or tables in the database.
        
        Returns:
            List of collections or tables
        """
        print("Excluded tables: ", self.db_schema.get("excluded_tables", []))
        return self.db_schema.get("tables", [])
    
    def ask(self, question: str, **kwargs) -> Dict:
        """
        Perform a natural language query to the database.
        
        Args:
            question: The natural language question
            **kwargs: Additional parameters:
                - collection_name: For MongoDB, the collection to query
                - limit: Maximum number of results
                - detail_level: Schema detail level ("names_only", "structure", "full")
                - auto_select: Whether to automatically select collections
                - max_collections: Maximum number of collections to include
                - execute_query: Whether to execute the query (True by default)
                - explain_results: Whether to generate an explanation of results (True by default)
                
        Returns:
            Dictionary with the query results and explanation
        """
        try:
            # Check behavior options
            execute_query = kwargs.get("execute_query", True)
            explain_results = kwargs.get("explain_results", True)
            
            # Obtain an outline with the appropriate level of detail
            detail_level = kwargs.get("detail_level", "full")
            schema = self._extract_db_schema(detail_level=detail_level)
            
            # Validate that the schema has tables/collections
            if not schema.get("tables"):
                print("Error: No tables/collections found in the database")
                return {"error": True, "explanation": "No tables/collections found in the database"}
            
            # Get table names available for validation
            available_tables = set()
            if isinstance(schema.get("tables"), dict):
                available_tables.update(schema["tables"].keys())
            elif isinstance(schema.get("tables_list"), list):
                available_tables.update(table["name"] for table in schema["tables_list"])
            
            # Prepare application data with enhanced schema information
            request_data = {
                "question": question,
                "db_schema": schema,
                "config_id": self.config_id,
                "metadata": {
                    "type": self.db_config["type"].lower(),
                    "engine": self.db_config.get("engine", "").lower(),
                    "database": self.db_config.get("database", ""),
                    "available_tables": list(available_tables),
                    "collections": list(available_tables)
                }
            }
            
            # Add database configuration to the request
            # This allows the API to directly execute queries if needed.
            if execute_query:
                request_data["db_config"] = self.db_config
            
            # Add user data if available
            if self.user_data:
                request_data["user_data"] = self.user_data
            
            # Prepare headers for the request
            headers = {
                "X-API-Key": self.api_key,
                "Content-Type": "application/json"
            }
            
            # Determine the appropriate endpoint based on the execution mode
            if execute_query:
                # Use the full execution endpoint
                endpoint = f"{self.api_url}/api/database/sdk/query"
            else:
                # Use the query-only generation endpoint
                endpoint = f"{self.api_url}/api/database/generate"
            
            # Make a request to the API
            response = httpx.post(
                endpoint,
                headers=headers,
                content=json.dumps(request_data, default=str),
                timeout=60.0
            )
            
            # Check answer
            if response.status_code != 200:
                error_msg = f"Error {response.status_code} while performing query"
                try:
                    error_data = response.json()
                    if isinstance(error_data, dict):
                        error_msg += f": {error_data.get('detail', error_data.get('message', response.text))}"
                except:
                    error_msg += f": {response.text}"
                return {"error": True, "explanation": error_msg}
            
            # Process API response
            api_response = response.json()
            
            # Check if the API reported an error
            if api_response.get("error", False):
                return api_response
            
            # Check if a valid query was generated
            if "query" not in api_response:
                return {
                    "error": True,
                    "explanation": "The API did not generate a valid query."
                }
            
            # If the query should be executed but the API did not
            # (this would only occur in the case of configuration changes or fallbacks)
            if execute_query and "result" not in api_response:
                try:
                    # Prepare the query for local execution
                    query_type = self.db_config.get("engine", "").lower() if self.db_config["type"].lower() == "sql" else self.db_config["type"].lower()
                    query_value = api_response["query"]
                    
                    # For SQL, make sure the query is a string
                    if query_type in ["sqlite", "mysql", "postgresql"]:
                        if isinstance(query_value, dict):
                            sql_candidate = query_value.get("sql") or query_value.get("query")
                            if isinstance(sql_candidate, str):
                                query_value = sql_candidate
                            else:
                                raise CorebrainError(f"The generated SQL query is not a string: {query_value}")
                    
                    # Prepare the consultation with the appropriate format
                    query_to_execute = {
                        "type": query_type,
                        "query": query_value
                    }
                    
                    # For MongoDB, add specific information
                    if query_type in ["nosql", "mongodb"]:
                        # Get collection name
                        collection_name = None
                        if isinstance(api_response["query"], dict):
                            collection_name = api_response["query"].get("collection")
                        if not collection_name and "collection_name" in kwargs:
                            collection_name = kwargs["collection_name"]
                        if not collection_name and "collection" in self.db_config:
                            collection_name = self.db_config["collection"]
                        if not collection_name and available_tables:
                            collection_name = list(available_tables)[0]
                        
                        # Validate collection name
                        if not collection_name:
                            raise CorebrainError("No collection specified and no collections found in schema")
                        if not isinstance(collection_name, str) or not collection_name.strip():
                            raise CorebrainError("Invalid collection name: must be a non-empty string")
                        
                        # Add collection to query
                        query_to_execute["collection"] = collection_name
                        
                        # Add operation type
                        if isinstance(api_response["query"], dict):
                            query_to_execute["operation"] = api_response["query"].get("operation", "find")
                        
                        # Add limit if specified
                        if "limit" in kwargs:
                            query_to_execute["limit"] = kwargs["limit"]
                    
                    # Run the query
                    start_time = datetime.now()
                    query_result = self._execute_query(query_to_execute)
                    query_time_ms = int((datetime.now() - start_time).total_seconds() * 1000)
                    
                    # Update the response with the results
                    api_response["result"] = {
                        "data": query_result,
                        "count": len(query_result) if isinstance(query_result, list) else 1,
                        "query_time_ms": query_time_ms,
                        "has_more": False
                    }
                    
                    # If explanation should be generated but API didn't do it
                    if explain_results and (
                        "explanation" not in api_response or 
                        not isinstance(api_response.get("explanation"), str) or 
                        len(str(api_response.get("explanation", ""))) < 15  # Detect numerical or very short explanations
                    ):
                        # Prepare data for explanation
                        explanation_data = {
                            "question": question,
                            "query": api_response["query"],
                            "result": query_result,
                            "query_time_ms": query_time_ms,
                            "config_id": self.config_id,
                            "metadata": {
                                "collections_used": [query_to_execute.get("collection")] if query_to_execute.get("collection") else [],
                                "execution_time_ms": query_time_ms,
                                "available_tables": list(available_tables)
                            }
                        }
                        
                        try:
                            # Get API explanation
                            explanation_response = httpx.post(
                                f"{self.api_url}/api/database/sdk/query/explain",
                                headers=headers,
                                content=json.dumps(explanation_data, default=str),
                                timeout=30.0
                            )
                            
                            if explanation_response.status_code == 200:
                                explanation_result = explanation_response.json()
                                api_response["explanation"] = explanation_result.get("explanation", "Could not generate an explanation.")
                            else:
                                api_response["explanation"] = self._generate_fallback_explanation(query_to_execute, query_result)
                        except Exception as explain_error:
                            logger.error(f"Error getting explanation: {str(explain_error)}")
                            api_response["explanation"] = self._generate_fallback_explanation(query_to_execute, query_result)
                
                except Exception as e:
                    error_msg = f"Error executing query: {str(e)}"
                    logger.error(error_msg)
                    return {
                        "error": True,
                        "explanation": error_msg,
                        "query": api_response.get("query", {}),
                        "metadata": {
                            "available_tables": list(available_tables)
                        }
                    }
            
            # Check if the explanation is a number (probably the runtime) and correct it
            if "explanation" in api_response and not isinstance(api_response["explanation"], str):
                # If the explanation is a number, replace it with a generated explanation
                try:
                    is_sql = False
                    if "query" in api_response:
                        if isinstance(api_response["query"], dict) and "sql" in api_response["query"]:
                            is_sql = True
                    
                    if "result" in api_response:
                        result_data = api_response["result"]
                        if isinstance(result_data, dict) and "data" in result_data:
                            result_data = result_data["data"]
                        
                        if is_sql:
                            sql_query = api_response["query"].get("sql", "")
                            api_response["explanation"] = self._generate_sql_explanation(sql_query, result_data)
                        else:
                            # For MongoDB or generic
                            api_response["explanation"] = self._generate_generic_explanation(api_response["query"], result_data)
                    else:
                        api_response["explanation"] = "The query executed successfully."
                except Exception as exp_fix_error:
                    logger.error(f"Error correcting explanation: {str(exp_fix_error)}")
                    api_response["explanation"] = "The query executed successfully."
            
            # Prepare the final response
            result = {
                "question": question,
                "query": api_response["query"],
                "config_id": self.config_id,
                "metadata": {
                    "available_tables": list(available_tables)
                }
            }
            
            # Add results if available
            if "result" in api_response:
                if isinstance(api_response["result"], dict) and "data" in api_response["result"]:
                    result["result"] = api_response["result"]
                else:
                    result["result"] = {
                        "data": api_response["result"],
                        "count": len(api_response["result"]) if isinstance(api_response["result"], list) else 1,
                        "query_time_ms": api_response.get("query_time_ms", 0),
                        "has_more": False
                    }
            
            # Add explanation if available
            if "explanation" in api_response:
                result["explanation"] = api_response["explanation"]
            
            return result
            
        except httpx.TimeoutException:
            return {"error": True, "explanation": "Timeout waiting to connect to server."}
            
        except httpx.RequestError as e:
            return {"error": True, "explanation": f"Connection error with server: {str(e)}"}
            
        except Exception as e:
            import traceback
            error_details = traceback.format_exc()
            logger.error(f"Unexpected error in ask(): {error_details}")
            return {"error": True, "explanation": f"Unexpected error: {str(e)}"}
    
    def _generate_fallback_explanation(self, query, results):
        """
        Generates a fallback explanation when the explanation generation fails.
        
        Args:
            query: The executed query
            results: The obtained results
            
        Returns:
            Generated explanation
        """
        # Determine if it is SQL or MongoDB
        if isinstance(query, dict):
            query_type = query.get("type", "").lower()
            
            if query_type in ["sqlite", "mysql", "postgresql"]:
                return self._generate_sql_explanation(query.get("query", ""), results)
            elif query_type in ["nosql", "mongodb"]:
                return self._generate_mongodb_explanation(query, results)
        
        # Generic Fallback
        result_count = len(results) if isinstance(results, list) else (1 if results else 0)
        return f"The query returned {result_count} results."

    def _generate_sql_explanation(self, sql_query, results):
        """
        Generates a simple explanation for SQL queries.
        
        Args:
            sql_query: The executed SQL query
            results: The obtained results
            
        Returns:
            Generated explanation
        """
        sql_lower = sql_query.lower() if isinstance(sql_query, str) else ""
        result_count = len(results) if isinstance(results, list) else (1 if results else 0)
        
        # Extract table names if possible
        tables = []
        from_match = re.search(r'from\s+([a-zA-Z0-9_]+)', sql_lower)
        if from_match:
            tables.append(from_match.group(1))
        
        join_matches = re.findall(r'join\s+([a-zA-Z0-9_]+)', sql_lower)
        if join_matches:
            tables.extend(join_matches)
        
        # Detect query type
        if "select" in sql_lower:
            if "join" in sql_lower:
                if len(tables) > 1:
                    if "where" in sql_lower:
                        return f"Found {result_count} records that meet the specified criteria, relating information from tables {', '.join(tables)}."
                    else:
                        return f"Found {result_count} records relating information from tables {', '.join(tables)}."
                else:
                    return f"Found {result_count} records relating data between tables."
                    
            elif "where" in sql_lower:
                return f"Found {result_count} records that meet the search criteria."
                
            else:
                return f"The query returned {result_count} records from the database."
        
        # For other types of queries (INSERT, UPDATE, DELETE)
        if "insert" in sql_lower:
            return "Data inserted successfully into the database."
        elif "update" in sql_lower:
            return "Data updated successfully in the database."
        elif "delete" in sql_lower:
            return "Data deleted successfully from the database."
        
<<<<<<< HEAD
        # Fallback genérico
        return f"The SQL query executed successfully and returned {result_count} results."
=======
        # Generic Fallback
        return f"La consulta SQL se ejecutó correctamente y devolvió {result_count} resultados."
>>>>>>> e3de08ac


    def _generate_mongodb_explanation(self, query, results):
        """
        Generates a simple explanation for MongoDB queries.
        
        Args:
            query: The executed MongoDB query
            results: The obtained results
            
        Returns:
            Generated explanation
        """
        collection = query.get("collection", "the collection")
        operation = query.get("operation", "find")
        result_count = len(results) if isinstance(results, list) else (1 if results else 0)
        
        # Generate explanation according to the operation
        if operation == "find":
            return f"Found {result_count} documents in the {collection} that meet the search criteria."
        elif operation == "findOne":
            if result_count > 0:
                return f"Found the requested document in the {collection}."
            else:
                return f"No documents found in the {collection} that meet the criteria."
        elif operation == "aggregate":
            return f"The aggregation in the {collection} returned {result_count} results."
        elif operation == "insertOne":
            return f"A new document inserted successfully into the {collection}."
        elif operation == "updateOne":
            return f"A document updated successfully in the {collection}."
        elif operation == "deleteOne":
            return f"A document deleted successfully from the {collection}."
        
<<<<<<< HEAD
        # Fallback genérico
        return f"The {operation} operation executed successfully in the {collection} and returned {result_count} results."
=======
        # Generic Fallback
        return f"La operación {operation} se ejecutó correctamente en la colección {collection} y devolvió {result_count} resultados."
>>>>>>> e3de08ac


    def _generate_generic_explanation(self, query, results):
        """
        Generates a generic explanation when the query type cannot be determined.
        
        Args:
            query: The executed query
            results: The obtained results
            
        Returns:
            Generated explanation
        """
        result_count = len(results) if isinstance(results, list) else (1 if results else 0)
        
        if result_count == 0:
            return "The query returned no results."
        elif result_count == 1:
            return "The query returned 1 result."
        else:
            return f"The query returned {result_count} results."
    
    
    def close(self) -> None:
        """
        Close the database connection and release resources.
        
        This method should be called when the client is no longer needed to 
        ensure proper cleanup of resources.
        """
        if self.db_connection:
            db_type = self.db_config["type"].lower()
            
            try:
                if db_type == "sql":
                    engine = self.db_config.get("engine", "").lower()
                    if engine in ["sqlite", "mysql", "postgresql"]:
                        self.db_connection.close()
                    else:
                        # SQLAlchemy engine
                        self.db_connection.dispose()
                        
                elif db_type == "nosql" or db_type == "mongodb":
                    # For MongoDB, we close the client
                    if hasattr(self, 'mongo_client') and self.mongo_client:
                        self.mongo_client.close()
                        
                elif db_type == "sqlite_memory":
                    self.db_connection.close()
                    
            except Exception as e:
                logger.warning(f"Error closing database connection: {str(e)}")
            
            self.db_connection = None
            logger.info("Database connection closed")

    def _execute_query(self, query: Dict[str, Any]) -> List[Dict[str, Any]]:
        """
        Execute a query based on its type.
        
        Args:
            query: Dictionary containing query information
            
        Returns:
            List of dictionaries containing query results
        """
        query_type = query.get("type", "").lower()
        
        if query_type in ["sqlite", "mysql", "postgresql"]:
            return self._execute_sql_query(query)
        elif query_type in ["nosql", "mongodb"]:
            return self._execute_mongodb_query(query)
        else:
            raise CorebrainError(f"Unsupported query type: {query_type}")
            
    def _execute_sql_query(self, query: Dict[str, Any]) -> List[Dict[str, Any]]:
        """
        Execute a SQL query.
        
        Args:
            query: Dictionary containing SQL query information
            
        Returns:
            List of dictionaries containing query results
        """
        query_type = query.get("type", "").lower()
        
        if query_type in ["sqlite", "mysql", "postgresql"]:
            sql_query = query.get("query", "")
            if not sql_query:
                raise CorebrainError("No SQL query provided")
                
            engine = self.db_config.get("engine", "").lower()
            
            if engine == "sqlite":
                return self._execute_sqlite_query(sql_query)
            elif engine == "mysql":
                return self._execute_mysql_query(sql_query)
            elif engine == "postgresql":
                return self._execute_postgresql_query(sql_query)
            else:
                raise CorebrainError(f"Unsupported SQL engine: {engine}")
                
        else:
            raise CorebrainError(f"Unsupported SQL query type: {query_type}")
            
    def _execute_sqlite_query(self, sql_query: str) -> List[Dict[str, Any]]:
        """
        Execute a SQLite query.
        
        Args:
            sql_query (str): SQL query to execute
            
        Returns:
            List[Dict[str, Any]]: List of results as dictionaries
        """
        cursor = self.db_connection.cursor()
        cursor.execute(sql_query)
        
        # Get column names
        columns = [description[0] for description in cursor.description]
        
        # Convert results to list of dictionaries
        results = []
        for row in cursor.fetchall():
            result = {}
            for i, value in enumerate(row):
                # Convert datetime objects to strings
                if hasattr(value, 'isoformat'):
                    result[columns[i]] = value.isoformat()
                else:
                    result[columns[i]] = value
            results.append(result)
            
        return results
        
    def _execute_mysql_query(self, sql_query: str) -> List[Dict[str, Any]]:
        """
        Execute a MySQL query.
        
        Args:
            sql_query (str): SQL query to execute
            
        Returns:
            List[Dict[str, Any]]: List of results as dictionaries
        """
        cursor = self.db_connection.cursor(dictionary=True)
        cursor.execute(sql_query)
        
        # Convert results to list of dictionaries
        results = []
        for row in cursor.fetchall():
            result = {}
            for key, value in row.items():
                # Convert datetime objects to strings
                if hasattr(value, 'isoformat'):
                    result[key] = value.isoformat()
                else:
                    result[key] = value
            results.append(result)
            
        return results
        
    def _execute_postgresql_query(self, sql_query: str) -> List[Dict[str, Any]]:
        """
        Execute a PostgreSQL query.
        
        Args:
            sql_query (str): SQL query to execute
            
        Returns:
            List[Dict[str, Any]]: List of results as dictionaries
        """
        cursor = self.db_connection.cursor()
        cursor.execute(sql_query)
        
        # Get column names
        columns = [description[0] for description in cursor.description]
        
        # Convert results to list of dictionaries
        results = []
        for row in cursor.fetchall():
            result = {}
            for i, value in enumerate(row):
                # Convert datetime objects to strings
                if hasattr(value, 'isoformat'):
                    result[columns[i]] = value.isoformat()
                else:
                    result[columns[i]] = value
            results.append(result)
            
        return results

    def _execute_mongodb_query(self, query: Dict[str, Any]) -> List[Dict[str, Any]]:
        """
        Execute a MongoDB query.
        
        Args:
            query: Dictionary containing MongoDB query information
            
        Returns:
            List of dictionaries containing query results
        """
        try:
            # Get collection name from query or use default
            collection_name = query.get("collection")
            if not collection_name:
                raise CorebrainError("No collection specified for MongoDB query")
                
            # Get MongoDB collection
            collection = self.mongo_client[self.db_config.get("database", "")][collection_name]
            
            # Execute query based on operation type
            operation = query.get("operation", "find")
            
            if operation == "find":
                # Handle find operation
                cursor = collection.find(
                    query.get("query", {}),
                    projection=query.get("projection"),
                    sort=query.get("sort"),
                    limit=query.get("limit", 10),
                    skip=query.get("skip", 0)
                )
                results = list(cursor)
                
            elif operation == "aggregate":
                # Handle aggregate operation
                pipeline = query.get("pipeline", [])
                cursor = collection.aggregate(pipeline)
                results = list(cursor)
                
            else:
                raise CorebrainError(f"Unsupported MongoDB operation: {operation}")
            
            # Convert results to dictionaries and handle datetime serialization
            serialized_results = []
            for doc in results:
                # Convert ObjectId to string
                if "_id" in doc:
                    doc["_id"] = str(doc["_id"])
                    
                # Handle datetime objects
                for key, value in doc.items():
                    if hasattr(value, 'isoformat'):
                        doc[key] = value.isoformat()
                        
                serialized_results.append(doc)
                
            return serialized_results
            
        except Exception as e:
            raise CorebrainError(f"Error executing MongoDB query: {str(e)}")


def init(
    api_key: str = None,
    db_config: Dict = None,
    config_id: str = None,
    user_data: Dict = None,
    api_url: str = None,
    skip_verification: bool = False
) -> Corebrain:
    """
    Initialize and return a Corebrain client instance.
    
    This function creates a new Corebrain SDK client with the provided configuration.
    It's a convenient factory function that wraps the Corebrain class initialization.
    
    Args:
        api_key (str, optional): Corebrain API key. If not provided, it will attempt
            to read from the COREBRAIN_API_KEY environment variable.
        db_config (Dict, optional): Database configuration dictionary. If not provided,
            it will attempt to read from the COREBRAIN_DB_CONFIG environment variable
            (expected in JSON format).
        config_id (str, optional): Configuration ID for saving/loading configurations.
        user_data (Dict, optional): Optional user data for personalization.
        api_url (str, optional): Corebrain API URL. Defaults to the production API.
        skip_verification (bool, optional): Skip API token verification. Default False.
    
    Returns:
        Corebrain: An initialized Corebrain client instance.
    
    Example:
        >>> client = init(api_key="your_api_key", db_config={"type": "sql", "engine": "sqlite", "database": "example.db"})
    """
    return Corebrain(
        api_key=api_key,
        db_config=db_config,
        config_id=config_id,
        user_data=user_data,
        api_url=api_url,
        skip_verification=skip_verification
    )
<|MERGE_RESOLUTION|>--- conflicted
+++ resolved
@@ -481,11 +481,7 @@
             "database": self.db_config.get("database", ""),
             "tables": {},
             "total_collections": 0,  # Add total counter
-<<<<<<< HEAD
             "included_collections": 0  # Counter for included ones
-=======
-            "included_collections": 0  # Included counter
->>>>>>> e3de08ac
         }
         excluded_tables = set(self.db_config.get("excluded_tables", []))
         logger.info(f"Excluded tables: {excluded_tables}")
@@ -499,13 +495,8 @@
                     cursor = self.db_connection.cursor()
                     
                     if engine == "sqlite":
-<<<<<<< HEAD
                         logger.info("Getting SQLite tables")
                         # Get table listing
-=======
-                        logger.info("Obteniendo tablas de SQLite")
-                        # Get list of tables
->>>>>>> e3de08ac
                         cursor.execute("SELECT name FROM sqlite_master WHERE type='table';")
                         tables = cursor.fetchall()
                         logger.info(f"Tables found in SQLite: {tables}")
@@ -536,11 +527,7 @@
                             continue
                         
                         try:
-<<<<<<< HEAD
                             # Get column information according to engine
-=======
-                            # Get column information based on the engine
->>>>>>> e3de08ac
                             if engine == "sqlite":
                                 cursor.execute(f"PRAGMA table_info({table_name});")
                             elif engine == "mysql":
@@ -555,11 +542,7 @@
                             columns = cursor.fetchall()
                             logger.info(f"Columns found for {table_name}: {columns}")
                             
-<<<<<<< HEAD
                             # Column structure according to engine
-=======
-                            # Column structure according to the engine
->>>>>>> e3de08ac
                             if engine == "sqlite":
                                 column_info = [{"name": col[1], "type": col[2]} for col in columns]
                             elif engine == "mysql":
@@ -578,11 +561,7 @@
                     
                 else:
                     # Using SQLAlchemy
-<<<<<<< HEAD
                     logger.info("Using SQLAlchemy to get schema")
-=======
-                    logger.info("Usando SQLAlchemy para obtener el esquema")
->>>>>>> e3de08ac
                     inspector = inspect(self.db_connection)
                     table_names = inspector.get_table_names()
                     logger.info(f"Tables found with SQLAlchemy: {table_names}")
@@ -632,11 +611,7 @@
                             
                         try:
                             collection = self.db_connection[collection_name]
-<<<<<<< HEAD
                             # Get a document to infer structure
-=======
-                            # Convert table dictionary to list
->>>>>>> e3de08ac
                             first_doc = collection.find_one()
                             
                             if first_doc:
@@ -663,11 +638,7 @@
                 except Exception as e:
                     logger.error(f"General error processing MongoDB: {str(e)}")
             
-<<<<<<< HEAD
             # Convert the table dictionary to a list
-=======
-            # Convert table dictionary to list
->>>>>>> e3de08ac
             table_list = []
             for table_name, table_info in schema["tables"].items():
                 table_data = {"name": table_name}
@@ -1058,13 +1029,8 @@
         elif "delete" in sql_lower:
             return "Data deleted successfully from the database."
         
-<<<<<<< HEAD
         # Fallback genérico
         return f"The SQL query executed successfully and returned {result_count} results."
-=======
-        # Generic Fallback
-        return f"La consulta SQL se ejecutó correctamente y devolvió {result_count} resultados."
->>>>>>> e3de08ac
 
 
     def _generate_mongodb_explanation(self, query, results):
@@ -1099,13 +1065,8 @@
         elif operation == "deleteOne":
             return f"A document deleted successfully from the {collection}."
         
-<<<<<<< HEAD
         # Fallback genérico
         return f"The {operation} operation executed successfully in the {collection} and returned {result_count} results."
-=======
-        # Generic Fallback
-        return f"La operación {operation} se ejecutó correctamente en la colección {collection} y devolvió {result_count} resultados."
->>>>>>> e3de08ac
 
 
     def _generate_generic_explanation(self, query, results):
