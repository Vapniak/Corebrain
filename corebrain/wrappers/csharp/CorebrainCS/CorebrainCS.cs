--- conflicted
+++ resolved
@@ -7,44 +7,19 @@
 /// <summary>
 /// Creates the main corebrain interface.
 /// </summary>
-<<<<<<< HEAD
-/// <param name="pythonPath">Path to the python which works with the corebrain cli, for example if you create the ./.venv you pass the path to the ./.venv python executable</param>
+///<param name="pythonPath">Path to the python which works with the corebrain cli, for example if you create the ./.venv you pass the path to the ./.venv python executable</param>
 /// <param name="scriptPath">Path to the corebrain cli script, if you installed it globally you just pass the `corebrain` path</param>
 /// <param name="verbose"></param>
 public class CorebrainCS(string pythonPath = "python", string scriptPath = "corebrain", bool verbose = false) {
-=======
-///<param name="pythonPath">Path to the python which works with the corebrain cli, for example if you create the ./.venv you pass the path to the ./.venv python executable</param>
-/// <param name="scriptPath">Path to the corebrain cli script, if you installed it globally you just pass the `corebrain` path</param>
-/// <param name="verbose"></param>
-public class CorebrainCS(string pythonPath = "python", string scriptPath = "corebrain", bool verbose = false)
-{
->>>>>>> e3de08ac
   private readonly string _pythonPath = Path.GetFullPath(pythonPath);
   private readonly string _scriptPath = Path.GetFullPath(scriptPath);
   private readonly bool _verbose = verbose;
 
-<<<<<<< HEAD
-  /// Shows help message with all available commands
-
-  public string Help() {
-    return ExecuteCommand("--help");
-  }
-
-
-  /// Shows the current version of the Corebrain SDK
-
-  public string Version() {
-    return ExecuteCommand("--version");
-  }
-
-  /// Checks system status including:
-=======
   /// <summary>
   /// Shows help message with all available commands
   /// </summary>
   /// <returns></returns>
-  public string Help()
-  {
+  public string Help() {
     return ExecuteCommand("--help");
   }
 
@@ -52,8 +27,7 @@
   /// Shows the current version of the Corebrain SDK
   /// </summary>
   /// <returns></returns>
-  public string Version()
-  {
+  public string Version() {
     return ExecuteCommand("--version");
   }
 
@@ -61,28 +35,12 @@
   /// Checks system status including:
   /// </summary>
   /// <returns></returns>
->>>>>>> e3de08ac
   /// - API Server status
   /// - Redis status
   /// - SSO Server status
   /// - MongoDB status
   /// - Required libraries installation
-<<<<<<< HEAD
-
   public string CheckStatus() {
-    return ExecuteCommand("--check-status");
-  }
-
-
-  /// Checks system status with optional API URL and token parameters
-
-  public string CheckStatus(string? apiUrl = null, string? token = null) {
-    var args = new List<string> { "--check-status" };
-
-    if (!string.IsNullOrEmpty(apiUrl)) {
-=======
-  public string CheckStatus()
-  {
     return ExecuteCommand("--check-status");
   }
   /// <summary>
@@ -92,13 +50,10 @@
   /// <param name="token"></param>
   /// <returns></returns>
   /// <exception cref="ArgumentException"></exception>
-  public string CheckStatus(string? apiUrl = null, string? token = null)
-  {
+  public string CheckStatus(string? apiUrl = null, string? token = null) {
     var args = new List<string> { "--check-status" };
 
-    if (!string.IsNullOrEmpty(apiUrl))
-    {
->>>>>>> e3de08ac
+    if (!string.IsNullOrEmpty(apiUrl)) {
       if (!Uri.IsWellFormedUriString(apiUrl, UriKind.Absolute))
         throw new ArgumentException("Invalid API URL format", nameof(apiUrl));
 
@@ -111,16 +66,6 @@
     return ExecuteCommand(string.Join(" ", args));
   }
 
-<<<<<<< HEAD
-  /// Authenticates with SSO using username and password
-
-  public string Authentication(string username, string password) {
-    if (string.IsNullOrWhiteSpace(username)) {
-      throw new ArgumentException("Username cannot be empty or whitespace", nameof(username));
-    }
-
-    if (string.IsNullOrWhiteSpace(password)) {
-=======
   /// <summary>
   /// Authenticates with SSO using username and password
   /// </summary>
@@ -128,16 +73,12 @@
   /// <param name="password"></param>
   /// <returns></returns>
   /// <exception cref="ArgumentException"></exception>
-  public string Authentication(string username, string password)
-  {
-    if (string.IsNullOrWhiteSpace(username))
-    {
+  public string Authentication(string username, string password) {
+    if (string.IsNullOrWhiteSpace(username)) {
       throw new ArgumentException("Username cannot be empty or whitespace", nameof(username));
     }
 
-    if (string.IsNullOrWhiteSpace(password))
-    {
->>>>>>> e3de08ac
+    if (string.IsNullOrWhiteSpace(password)) {
       throw new ArgumentException("Password cannot be empty or whitespace", nameof(password));
     }
 
@@ -148,24 +89,14 @@
     return ExecuteCommand($"--authentication --username \"{escapedUsername}\" --password \"{escapedPassword}\"");
   }
 
-<<<<<<< HEAD
-
-  /// Authenticates with SSO using a token
-
-  public string AuthenticationWithToken(string token) {
-    if (string.IsNullOrWhiteSpace(token)) {
-=======
   /// <summary>
   /// Authenticates with SSO using a token
   /// </summary>
   /// <param name="token"></param>
   /// <returns></returns>
   /// <exception cref="ArgumentException"></exception>
-  public string AuthenticationWithToken(string token)
-  {
-    if (string.IsNullOrWhiteSpace(token))
-    {
->>>>>>> e3de08ac
+  public string AuthenticationWithToken(string token) {
+    if (string.IsNullOrWhiteSpace(token)) {
       throw new ArgumentException("Token cannot be empty or whitespace", nameof(token));
     }
 
@@ -173,42 +104,53 @@
     return ExecuteCommand($"--authentication --token \"{escapedToken}\"");
   }
 
-<<<<<<< HEAD
-
+  /// <summary>
   /// Creates a new user account and generates an associated API Key
-
+  /// </summary>
+  /// <returns></returns>
   public string CreateUser() {
     return ExecuteCommand("--create-user");
   }
 
+  /// <summary>
   /// Launches the configuration wizard for setting up database connections
-
+  /// </summary>
+  /// <returns></returns>
   public string Configure() {
     return ExecuteCommand("--configure");
   }
 
+  /// <summary>
   /// Lists all available database configurations
-
+  /// </summary>
+  /// <returns></returns>
   public string ListConfigs() {
     return ExecuteCommand("--list-configs");
   }
 
+  /// <summary>
   /// Displays the database schema for a configured database
+  /// </summary>
+  /// <returns></returns>
   public string ShowSchema() {
     return ExecuteCommand("--show-schema");
   }
 
+  /// <summary>
   /// Displays information about the currently authenticated user
+  /// </summary>
+  /// <returns></returns>
   public string WhoAmI() {
     return ExecuteCommand("--woami");
   }
 
+  /// <summary>
   /// Launches the web-based graphical user interface
+  /// </summary>
+  /// <returns></returns>
   public string Gui() {
     return ExecuteCommand("--gui");
   }
-
-
   private string ExecuteCommand(string arguments) {
     if (_verbose) {
       Console.WriteLine($"Executing: {_pythonPath} {_scriptPath} {arguments}");
@@ -216,72 +158,6 @@
 
     var process = new Process {
       StartInfo = new ProcessStartInfo {
-=======
-  /// <summary>
-  /// Creates a new user account and generates an associated API Key
-  /// </summary>
-  /// <returns></returns>
-  public string CreateUser()
-  {
-    return ExecuteCommand("--create-user");
-  }
-
-  /// <summary>
-  /// Launches the configuration wizard for setting up database connections
-  /// </summary>
-  /// <returns></returns>
-  public string Configure()
-  {
-    return ExecuteCommand("--configure");
-  }
-
-  /// <summary>
-  /// Lists all available database configurations
-  /// </summary>
-  /// <returns></returns>
-  public string ListConfigs()
-  {
-    return ExecuteCommand("--list-configs");
-  }
-
-  /// <summary>
-  /// Displays the database schema for a configured database
-  /// </summary>
-  /// <returns></returns>
-  public string ShowSchema()
-  {
-    return ExecuteCommand("--show-schema");
-  }
-
-  /// <summary>
-  /// Displays information about the currently authenticated user
-  /// </summary>
-  /// <returns></returns>
-  public string WhoAmI()
-  {
-    return ExecuteCommand("--woami");
-  }
-
-  /// <summary>
-  /// Launches the web-based graphical user interface
-  /// </summary>
-  /// <returns></returns>
-  public string Gui()
-  {
-    return ExecuteCommand("--gui");
-  }
-  private string ExecuteCommand(string arguments)
-  {
-    if (_verbose)
-    {
-      Console.WriteLine($"Executing: {_pythonPath} {_scriptPath} {arguments}");
-    }
-
-    var process = new Process
-    {
-      StartInfo = new ProcessStartInfo
-      {
->>>>>>> e3de08ac
         FileName = _pythonPath,
         Arguments = $"\"{_scriptPath}\" {arguments}",
         RedirectStandardOutput = true,
@@ -296,29 +172,15 @@
     var error = process.StandardError.ReadToEnd();
     process.WaitForExit();
 
-<<<<<<< HEAD
     if (_verbose) {
       Console.WriteLine("Command output:");
       Console.WriteLine(output);
       if (!string.IsNullOrEmpty(error)) {
-=======
-    if (_verbose)
-    {
-      Console.WriteLine("Command output:");
-      Console.WriteLine(output);
-      if (!string.IsNullOrEmpty(error))
-      {
->>>>>>> e3de08ac
         Console.WriteLine("Error output:\n" + error);
       }
     }
 
-<<<<<<< HEAD
     if (!string.IsNullOrEmpty(error)) {
-=======
-    if (!string.IsNullOrEmpty(error))
-    {
->>>>>>> e3de08ac
       throw new InvalidOperationException($"Python CLI error: {error}");
     }
 
