"""
Main commands for the Corebrain CLI.
"""
import argparse
import os
import sys
import webbrowser
import requests
import random 
import string

from typing import Optional, List

from corebrain.cli.common import DEFAULT_API_URL, DEFAULT_SSO_URL, DEFAULT_PORT, SSO_CLIENT_ID, SSO_CLIENT_SECRET
from corebrain.cli.auth.sso import authenticate_with_sso, authenticate_with_sso_and_api_key_request
from corebrain.cli.config import configure_sdk, get_api_credential
from corebrain.cli.utils import print_colored
from corebrain.config.manager import ConfigManager
<<<<<<< HEAD
from corebrain.config.manager import export_config
from corebrain.lib.sso.auth import GlobodainSSOAuth
=======
from corebrain.lib.sso.auth import GlobodainSSOAuth 
>>>>>>> 468b56dd

def main_cli(argv: Optional[List[str]] = None) -> int:
    """
    Main entry point for the Corebrain CLI.
    
    Args:
        argv: List of command line arguments (defaults to sys.argv[1:])
        
    Returns:
        Exit code (0 for success, other value for error)
    """
        
    # Package version
    __version__ = "0.2.0"

    try:
        print_colored("Corebrain CLI started. Version ", __version__, "blue")
        
        if argv is None:
            argv = sys.argv[1:]
        
        # Functions
        def authentication():
            sso_url = os.environ.get("COREBRAIN_SSO_URL") or DEFAULT_SSO_URL
            sso_token, sso_user = authenticate_with_sso(sso_url)
            if sso_token:
                try:
                    print_colored("✅ Returning SSO Token.", "green")
                    print_colored(f"{sso_token}", "blue")
                    print_colored("✅ Returning User data.", "green")
                    print_colored(f"{sso_user}", "blue")
                    return sso_token, sso_user
                
                except Exception as e:
                    print_colored("❌ Could not return SSO Token or SSO User data.", "red")
                    return sso_token, sso_user
                
            else:
                print_colored("❌ Could not authenticate with SSO.", "red")
                return None, None

        def authentication_with_api_key_return():
            sso_url = os.environ.get("COREBRAIN_SSO_URL") or DEFAULT_SSO_URL
            api_key_selected, user_data, api_token = authenticate_with_sso_and_api_key_request(sso_url)

            if api_token:
                try:
                    print_colored("✅ User authenticated and SDK is now connected to API.", "green")
                    print_colored("✅ Returning User data.", "green")
                    print_colored(f"{user_data}", "blue")
                    return api_key_selected, user_data, api_token
                
                except Exception as e:
                    print_colored("❌ Could not return SSO Token or SSO User data.", "red")
                    return api_key_selected, user_data, api_token
                
            else:
                print_colored("❌ Could not authenticate with SSO.", "red")
                return None, None, None

        # Argument parser configuration
        parser = argparse.ArgumentParser(description="Corebrain SDK CLI")

        # Arguments for development
        parser.add_argument("--version", action="store_true", help="Show SDK version")
        parser.add_argument("--check-status",action="store_true",help="Checks status of task")
        parser.add_argument("--authentication", action="store_true", help="Authenticate with SSO")
        parser.add_argument("--test-auth", action="store_true", help="Test SSO authentication system") # Is this command really useful? 

        # Arguments to use the SDK
        parser.add_argument("--create-user", action="store_true", help="Create an user and API Key by default")
        parser.add_argument("--configure", action="store_true", help="Configure the Corebrain SDK")
        parser.add_argument("--list-configs", action="store_true", help="List available configurations")
        parser.add_argument("--show-schema", action="store_true", help="Display database schema for a configuration")
        parser.add_argument("--woami",action="store_true",help="Display information about the current user")
        parser.add_argument("--gui", action="store_true", help="Check setup and launch the web interface")
        
        args = parser.parse_args(argv)

        # Common variables
        api_url = os.environ.get("COREBRAIN_API_URL", DEFAULT_API_URL)
        sso_url = os.environ.get("COREBRAIN_SSO_URL", DEFAULT_SSO_URL)

        ## ** For development ** ##
        if args.version:
            """
            Display the current version of the Corebrain SDK.
            
            This command shows the version of the installed Corebrain SDK package.
            It attempts to get the version from the package metadata first, and if that fails,
            it falls back to the hardcoded version in the CLI module.
            
            Usage: corebrain --version
            
            Example output:
            Corebrain SDK version 0.2.0
            """
            try:
                from importlib.metadata import version
                sdk_version = version("corebrain")
                print(f"Corebrain SDK version {sdk_version}")
            except Exception:
                print(f"Corebrain SDK version {__version__}")
            return 0

        if args.check_status:
            """
            If you're in development mode:

            Check that all requirements for developing code and performing tests or other functions are accessible:
            - Check that the API Server is runned
            - Check that the Redis is runned on port 6379
            - Check that the SSO Server is active (sso.globodain.com)
            - Check that MongoDB is runned on port 27017
            - Check that the all libraries are installed:         

            httpx>=0.23.0
            pymongo>=4.3.0
            psycopg2-binary>=2.9.5
            mysql-connector-python>=8.0.31
            sqlalchemy>=2.0.0
            cryptography>=39.0.0
            pydantic>=1.10.0


            If you're in production mode:

            Check that the API Server is active (api.etedata.com)
            Check that the SSO Server is active (sso.globodain.com)
            Check that the all libraries are installed:         

            httpx>=0.23.0
            pymongo>=4.3.0
            psycopg2-binary>=2.9.5
            mysql-connector-python>=8.0.31
            sqlalchemy>=2.0.0
            cryptography>=39.0.0
            pydantic>=1.10.0

            """            
        
            import socket
            import subprocess
            import importlib.util
            
            def check_port(host, port, service_name):
                """Check if a service is running on a specific port"""
                try:
                    sock = socket.socket(socket.AF_INET, socket.SOCK_STREAM)
                    sock.settimeout(3)
                    result = sock.connect_ex((host, port))
                    sock.close()
                    if result == 0:
                        print_colored(f"✅ {service_name} is running on {host}:{port}", "green")
                        return True
                    else:
                        print_colored(f"❌ {service_name} is not accessible on {host}:{port}", "red")
                        return False
                except Exception as e:
                    print_colored(f"❌ Error checking {service_name}: {str(e)}", "red")
                    return False
            
            def check_url(url, service_name):
                """Check if a service is accessible via HTTP"""
                try:
                    response = requests.get(url, timeout=10)
                    if response.status_code < 500:
                        print_colored(f"✅ {service_name} is accessible at {url}", "green")
                        return True
                    else:
                        print_colored(f"❌ {service_name} returned status {response.status_code} at {url}", "red")
                        return False
                except Exception as e:
                    print_colored(f"❌ {service_name} is not accessible at {url}: {str(e)}", "red")
                    return False
            
            def check_library(library_name, min_version):
                """Check if a library is installed with minimum version"""
                # Mapping of PyPI package names to import names
                package_import_mapping = {
                    'psycopg2-binary': 'psycopg2',
                    'mysql-connector-python': 'mysql.connector',
                    'httpx': 'httpx',
                    'pymongo': 'pymongo',
                    'sqlalchemy': 'sqlalchemy',
                    'cryptography': 'cryptography',
                    'pydantic': 'pydantic'
                }
                
                package_name = library_name.split('>=')[0]
                import_name = package_import_mapping.get(package_name, package_name)
                
                try:
                    # Check if the module can be imported
                    if '.' in import_name:
                        # For modules like mysql.connector
                        parts = import_name.split('.')
                        spec = importlib.util.find_spec(parts[0])
                        if spec is None:
                            print_colored(f"❌ {package_name} is not installed", "red")
                            return False
                        # Try to import the full module path
                        try:
                            __import__(import_name)
                        except ImportError:
                            print_colored(f"❌ {package_name} is not installed", "red")
                            return False
                    else:
                        spec = importlib.util.find_spec(import_name)
                        if spec is None:
                            print_colored(f"❌ {package_name} is not installed", "red")
                            return False
                    
                    # Try to get version using different methods
                    try:
                        from importlib.metadata import version
                        # Try with the package name first
                        try:
                            installed_version = version(package_name)
                        except:
                            # If that fails, try with common alternative names
                            alternative_names = {
                                'psycopg2-binary': ['psycopg2', 'psycopg2-binary'],
                                'mysql-connector-python': ['mysql-connector-python', 'mysql-connector']
                            }
                            
                            installed_version = None
                            for alt_name in alternative_names.get(package_name, [package_name]):
                                try:
                                    installed_version = version(alt_name)
                                    break
                                except:
                                    continue
                            
                            if installed_version is None:
                                raise Exception("Version not found")
                        
                        print_colored(f"✅ {package_name} {installed_version} is installed", "green")
                        return True
                        
                    except Exception:
                        # If version check fails, at least we know the module can be imported
                        print_colored(f"✅ {package_name} is installed (version check failed)", "yellow")
                        return True
                    
                except Exception as e:
                    print_colored(f"❌ Error checking {package_name}: {str(e)}", "red")
                    return False
            
            # Determine if in development or production mode
            api_url = os.environ.get("COREBRAIN_API_URL") or DEFAULT_API_URL
            is_development = "localhost" in api_url or "127.0.0.1" in api_url or api_url == DEFAULT_API_URL
            
            print_colored("🔍 Checking system status...", "blue")
            print_colored(f"Mode: {'Development' if is_development else 'Production'}", "blue")
            print_colored(f"API URL: {api_url}", "blue")
            print()
            
            all_checks_passed = True
            
            # Required libraries for both modes
            required_libraries = [
                "httpx>=0.23.0",
                "pymongo>=4.3.0", 
                "psycopg2-binary>=2.9.5",
                "mysql-connector-python>=8.0.31",
                "sqlalchemy>=2.0.0",
                "cryptography>=39.0.0",
                "pydantic>=1.10.0"
            ]
            
            # Check libraries
            print_colored("📚 Checking required libraries:", "blue")
            for library in required_libraries:
                if not check_library(library, library.split('>=')[1] if '>=' in library else None):
                    all_checks_passed = False
            print()
            
            # Check services based on mode
            if is_development:
                print_colored("🔧 Development mode - Checking local services:", "blue")
                
                # Check local API server
                if not check_url(api_url, "API Server"):
                    all_checks_passed = False
                
                # Check Redis
                if not check_port("localhost", 6379, "Redis"):
                    all_checks_passed = False
                
                # Check MongoDB  
                if not check_port("localhost", 27017, "MongoDB"):
                    all_checks_passed = False
                    
            else:
                print_colored("🌐 Production mode - Checking remote services:", "blue")
                
                # Check production API server
                if not check_url("https://api.etedata.com", "API Server (Production)"):
                    all_checks_passed = False
            
            # Check SSO service for both modes
            sso_url = os.environ.get("COREBRAIN_SSO_URL") or DEFAULT_SSO_URL
            if not check_url(sso_url, "SSO Server"):
                all_checks_passed = False
            
            print()
            if all_checks_passed:
                print_colored("✅ All system checks passed!", "green")
                return 0
            else:
                print_colored("❌ Some system checks failed. Please review the issues above.", "red")
                return 1

        if args.authentication:
            """
            Perform SSO authentication and display the obtained tokens and user data.
            
            This command initiates the SSO (Single Sign-On) authentication flow through the browser.
            It opens a browser window for the user to authenticate with their Globodain SSO credentials
            and returns the authentication token and user information.
            
            This is primarily used for testing authentication or when you need to see the raw
            authentication data. For normal usage, prefer --login which also obtains API keys.
            
            Usage: corebrain --authentication [--sso-url <url>]
            
            Returns:
            - SSO authentication token
            - User profile data (name, email, etc.)
            
            Note: This command only authenticates but doesn't save credentials for future use.
            """
            authentication()
            
        if args.test_auth:
            """
            Test the SSO (Single Sign-On) authentication system.
            
            This command performs a comprehensive test of the SSO authentication flow
            without saving any credentials or performing any actual operations. It's useful
            for diagnosing authentication issues and verifying that the SSO system is working.
            
            The test process:
            1. Configures the SSO authentication client
            2. Generates a login URL
            3. Opens the browser for user authentication
            4. Waits for user to complete the authentication process
            5. Reports success or failure
            
            Usage: corebrain --test-auth [--sso-url <url>]
            
            What it tests:
            - SSO server connectivity
            - Client configuration validity
            - Authentication flow completion
            - Browser integration
            
            Note: This is a diagnostic tool and doesn't save any authentication data.
            For actual login, use --login instead.
            """
            sso_url = os.environ.get("COREBRAIN_SSO_URL") or DEFAULT_SSO_URL
            
            print_colored("Testing SSO authentication...", "blue")
            
            # Authentication configuration
            auth_config = {
                'GLOBODAIN_SSO_URL': sso_url,
                'GLOBODAIN_CLIENT_ID': SSO_CLIENT_ID,
                'GLOBODAIN_CLIENT_SECRET': SSO_CLIENT_SECRET,
                'GLOBODAIN_REDIRECT_URI': f"http://localhost:{DEFAULT_PORT}/auth/sso/callback",
                'GLOBODAIN_SUCCESS_REDIRECT': f"http://localhost:{DEFAULT_PORT}/auth/sso/callback"
            }
            
            try:
                # Instantiate authentication client
                sso_auth = GlobodainSSOAuth(config=auth_config)
                
                # Get login URL
                login_url = sso_auth.get_login_url()
                
                print_colored(f"Login URL: {login_url}", "blue")
                print_colored("Opening browser for login...", "blue")
                
                # Open browser
                webbrowser.open(login_url)
                
                print_colored("Please complete the login process in the browser.", "blue")
                input("\nPress Enter when you've completed the process or to cancel...")
                
                print_colored("✅ SSO authentication test completed!", "green")
                return 0
            except Exception as e:
                print_colored(f"❌ Error during test: {str(e)}", "red")
                return 1
        

        ## ** SDK ** ##
        
        if args.create_user:
            """
            Create a new user account and generate an associated API Key.
            
            This command performs a complete user registration process:
            1. Authenticates the user through SSO (Single Sign-On)
            2. Creates a new user account in the Corebrain system using SSO data
            3. Automatically generates an API Key for the new user
            
            The user can choose to use their SSO password or create a new password
            specifically for their Corebrain account. If using SSO password fails,
            a random secure password will be generated.
            
            Usage: corebrain --create-user [--api-url <url>] [--sso-url <url>]
            
            Interactive prompts:
            - SSO authentication (browser-based)
            - Password choice (use SSO password or create new)
            - Password confirmation (if creating new)
            
            Requirements:
            - Valid Globodain SSO account
            - Internet connection for API communication
            
            On success: Creates user account and displays confirmation
            On failure: Shows specific error message
            """
            sso_token, sso_user = authentication() # Authentica use with SSO
            
            if sso_token and sso_user:
                print_colored("✅ Enter to create an user and API Key.", "green")
                
                # Get API URL from environment or use default
                api_url = os.environ.get("COREBRAIN_API_URL", DEFAULT_API_URL)
                
                """
                Create user data with SSO information.
                If the user wants to use a different password than their SSO account,
                they can specify it here.
                """
                # Ask if user wants to use SSO password or create a new one
                use_sso_password = input("Do you want to use your SSO password? (y/n): ").lower().strip() == 'y'
                
                if use_sso_password:
                    random_password = ''.join(random.choices(string.ascii_letters + string.digits, k=12))
                    password = sso_user.get("password", random_password)
                else:
                    while True:
                        password = input("Enter new password: ").strip()
                        if len(password) >= 8:
                            break
                        print_colored("Password must be at least 8 characters long", "yellow")
                
                user_data = {
                    "email": sso_user["email"],
                    "name": f"{sso_user['first_name']} {sso_user['last_name']}",
                    "password": password
                }
                
                try:
                    # Make the API request
                    response = requests.post(
                        f"{api_url}/api/auth/users",
                        json=user_data,
                        headers={
                            "Authorization": f"Bearer {sso_token}",
                            "Content-Type": "application/json"
                        }
                    )
                    
                    # Check if the request was successful
                    print("response API: ", response)
                    if response.status_code == 200:
                        print_colored("✅ User and API Key created successfully!", "green")
                        return 0
                    else:
                        print_colored(f"❌ Error creating user: {response.text}", "red")
                        return 1
                        
                except requests.exceptions.RequestException as e:
                    print_colored(f"❌ Error connecting to API: {str(e)}", "red")
                    return 1
                
            else:
                print_colored("❌ Could not create the user or the API KEY.", "red")
                return 1
        
        if args.configure or args.list_configs or args.show_schema:
            """
            Configure, list or show schema of the configured database.

            Reuse the same authentication code for configure, list and show schema.
            """
            
            api_key_selected, user_data, api_token = authentication_with_api_key_return() # Authentica use with SSO
            
            if not api_key_selected:
                print_colored("Error: An API Key is required. You can generate one at dashboard.etedata.com", "red")
                print_colored("Or use the 'corebrain --create-api-key' command to create a new one using CLI.", "blue")
                return 1
            
            from corebrain.db.schema_file import show_db_schema
            
            # Execute the selected operation
            if args.configure:
                """
                Launch the comprehensive SDK configuration wizard.
                
                This is the main configuration command that guides you through setting up
                a complete database connection for use with the Corebrain SDK. The wizard
                walks you through each step of the configuration process interactively.
                
                Configuration phases:
                1. Authentication verification (already completed)
                2. Database type selection (SQL or MongoDB)
                3. Database engine selection (PostgreSQL, MySQL, SQLite, etc.)
                4. Connection parameters input (host, port, credentials, etc.)
                5. Database connection testing and validation
                6. Schema accessibility configuration (excluded tables/collections)
                7. Configuration saving and server synchronization
                8. Optional natural language query testing
                
                Usage: corebrain --configure [--api-key <key>] [--api-url <url>] [--sso-url <url>]
                
                Interactive prompts guide you through:
                - Database type (sql/mongodb)
                - Engine selection (postgresql, mysql, sqlite, etc.)
                - Connection details (host, port, database name)
                - Authentication credentials (username, password)
                - Connection string (alternative to individual parameters)
                - Table/collection exclusions for security
                - Configuration naming and saving
                
                Supported databases:
                SQL:
                - PostgreSQL (local and remote)
                - MySQL/MariaDB (local and remote)
                - SQLite (file-based and in-memory)
                
                NoSQL:
                - MongoDB (local and remote, with or without authentication)
                
                Security features:
                - Encrypted local storage of configurations
                - Secure credential handling
                - Table/collection access control
                - Server synchronization with encrypted transport
                
                After successful configuration:
                - Configuration is saved locally with encryption
                - Synchronization with Corebrain API server
                - Ready to use with SDK (init function)
                - Available for natural language queries
                
                Example usage after configuration:
                ```python
                from corebrain import init
                
                client = init(
                    api_key="your_api_key",
                    config_id="generated_config_id"
                )
                
                result = client.ask("How many users are in the database?")
                ```
                
                Prerequisites:
                - Valid API key (obtain via --login or --api-key)
                - Network access to target database
                - Appropriate database permissions for schema reading
                - Internet connectivity for API synchronization
                """
                configure_sdk(api_token, api_key_selected, api_url, sso_url, user_data)

            elif args.list_configs:
                """
                List and manage all saved database configurations for your API key.
                
                This command provides an interactive interface to view and manage all
                database configurations associated with your API key. It serves as a
                central hub for configuration management operations.
                
                Main features:
                - View all saved configurations with details
                - Interactive selection and management
                - Multiple management operations per configuration
                - Safe deletion with confirmation prompts
                - Configuration validation and testing
                - Import/export capabilities
                
                Usage: corebrain --list-configs [--api-key <key>]
                
                Available operations for each configuration:
                1. Show Schema: Display detailed database structure
                   - Tables/collections list
                   - Column details and types
                   - Indexes and relationships
                   - Safe read-only operation
                
                2. Validate Config: Comprehensive configuration validation
                   - Structure and format verification
                   - Database connectivity testing
                   - Permission and access verification
                   - Error reporting and diagnostics
                
                3. Remove Config: Safe configuration deletion
                   - Confirmation prompts
                   - Local storage cleanup
                   - Server synchronization
                   - Irreversible operation warning
                
                4. Modify Config: Update existing configuration
                   - Interactive parameter editing
                   - Connection parameter updates
                   - Excluded tables management
                   - Automatic validation after changes
                
                5. Export Config: Backup configuration to file
                   - JSON format export
                   - Credential handling options
                   - Shareable format creation
                   - Backup and migration support
                
                6. Import Config: Load configuration from file
                   - JSON file import
                   - Validation before saving
                   - Conflict resolution
                   - Batch import support
                
                7. Configure New: Launch configuration wizard
                   - Full setup process
                   - Database connection setup
                   - Testing and validation
                   - Save new configuration
                
                Information displayed for each configuration:
                - Configuration ID (unique identifier)
                - Database type and engine
                - Connection details (host, database name)
                - Creation and last modified dates
                - Validation status
                - Usage statistics
                
                Interactive navigation:
                - Arrow keys or numbers for selection
                - Enter to confirm operations
                - ESC or 'q' to exit
                - Help available with '?' key
                
                Security considerations:
                - Configurations stored with encryption
                - Sensitive data masked in display
                - Secure credential handling
                - Server synchronization with HTTPS
                
                Use cases:
                - Review existing database connections
                - Maintain multiple database configurations
                - Troubleshoot connection issues
                - Backup and restore configurations
                - Share configurations between environments
                - Clean up unused configurations
                
                Prerequisites:
                - Valid API key for authentication
                - Internet connectivity for server operations
                - Appropriate permissions for configuration management
                
                Note: This command provides a safe environment for configuration
                management with confirmation prompts for destructive operations.
                """
                manager = ConfigManager()
                manager.list_configs(api_key_selected)

            elif args.show_schema:
                """
                Display the schema of a configured database without connecting through the SDK.
                
                This command allows you to explore the structure of a database by showing
                detailed information about tables, columns, indexes, and relationships.
                It's useful for understanding the database structure before writing queries.
                
                The command can work in two ways:
                1. With a saved configuration (using --config-id)
                2. By prompting you to select from available configurations
                
                Usage: corebrain --show-schema [--config-id <id>]
                
                Information displayed:
                - Database type and engine
                - List of all tables/collections
                - Column details (name, type, constraints)
                - Primary keys and foreign keys
                - Indexes and their properties
                - Table relationships and dependencies
                
                Supported databases:
                - SQL: PostgreSQL, MySQL, SQLite
                - NoSQL: MongoDB
                
                Note: This command only reads schema information and doesn't modify
                the database in any way. It's safe to run on production databases.
                """
                show_db_schema(api_key, args.config_id, api_url)



        # ** move to the config manager --> inside of the command --list-configs **

        # Handle validate-config and export-config commands
        #if args.validate_config:
            """
            Validate a saved configuration without executing any operations.
            
            This command performs comprehensive validation of a database configuration
            to ensure it's correctly formatted and all required parameters are present.
            It checks the configuration syntax, required fields, and optionally tests
            the database connection.
            
            Validation checks performed:
            1. Configuration format and structure
            2. Required fields presence (type, engine, credentials)
            3. Field value validity (ports, hostnames, database names)
            4. Database connection test (optional)
            5. Authentication and permissions verification
            
            Usage: corebrain --validate-config --config-id <id> [--api-key <key>]
            
            Validation levels:
            - Structure: Validates configuration format and required fields
            - Connection: Tests actual database connectivity
            - Permissions: Verifies database access permissions
            - Schema: Checks if the database schema can be read
            
            Exit codes:
            - 0: Configuration is valid
            - 1: Configuration has errors
            
            Use cases:
            - Verify configuration before deployment
            - Troubleshoot connection issues
            - Validate imported configurations
            - Check configuration after database changes
            
            Note: This command requires a valid API key to access saved configurations.
            """
        #    if not args.config_id:
        #        print_colored("Error: --config-id is required for validation", "red")
        #        return 1
            
            # Get credentials
        #    api_url = os.environ.get("COREBRAIN_API_URL") or DEFAULT_API_URL
        #    sso_url = os.environ.get("COREBRAIN_SSO_URL") or DEFAULT_SSO_URL
        #    token_arg = args.api_key if args.api_key else args.token
        #    api_key, user_data, api_token = get_api_credential(token_arg, sso_url)
            
        #    if not api_key:
        #        print_colored("Error: An API Key is required. Use --api-key or login via --login", "red")
        #        return 1
            
            # Validate the configuration
        #    try:
        #        config_manager = ConfigManager()
        #        config = config_manager.get_config(api_key, args.config_id)
                
        #        if not config:
        #            print_colored(f"Configuration with ID '{args.config_id}' not found", "red")
        #            return 1
                
        #        print_colored(f"✅ Validating configuration: {args.config_id}", "blue")
                
                # Create a temporary Corebrain instance to validate
        #        from corebrain.core.client import Corebrain
        #        try:
        #            temp_client = Corebrain(
        #                api_key=api_key,
        #                db_config=config,
        #                skip_verification=True
        #            )
        #            print_colored("✅ Configuration validation passed!", "green")
        #            print_colored(f"Database type: {config.get('type', 'Unknown')}", "blue")
        #            print_colored(f"Engine: {config.get('engine', 'Unknown')}", "blue")
        #            return 0
        #        except Exception as validation_error:
        #            print_colored(f"❌ Configuration validation failed: {str(validation_error)}", "red")
        #            return 1
                    
        #    except Exception as e:
        #        print_colored(f"❌ Error during validation: {str(e)}", "red")
        #        return 1

        #if args.export_config:
            """
            Export a saved configuration to a JSON file.
            
            This command exports a database configuration from the local storage
            to a JSON file that can be shared, backed up, or imported on another system.
            The exported file contains all connection parameters and settings needed
            to recreate the configuration.
            
            The export process:
            1. Retrieves the specified configuration from local storage
            2. Decrypts sensitive information (if encrypted)
            3. Formats the configuration as readable JSON
            4. Saves to the specified output file
            5. Optionally removes sensitive data for sharing
            
            Usage: corebrain --export-config --config-id <id> [--output-file <path>] [--api-key <key>]
            
            Options:
            --config-id: ID of the configuration to export (required)
            --output-file: Path for the exported file (default: config_<id>.json)
            --remove-credentials: Remove sensitive data for sharing (optional)
            --pretty-print: Format JSON with indentation for readability
            
            Exported data includes:
            - Database connection parameters
            - Engine and type information
            - Configuration metadata
            - Excluded tables/collections list
            - Custom settings and preferences
            
            Security considerations:
            - Exported files may contain sensitive credentials
            - Use --remove-credentials flag when sharing configurations
            - Store exported files in secure locations
            - Consider encrypting exported files for transmission
            
            Use cases:
            - Backup configurations before changes
            - Share configurations between team members
            - Migrate configurations to different environments
            - Create configuration templates
            - Document database connection settings
            """
        #    if not args.config_id:
        #        print_colored("Error: --config-id is required for export", "red")
        #        return 1
                
            # Get credentials
        #    api_url = os.environ.get("COREBRAIN_API_URL") or DEFAULT_API_URL
        #    sso_url = os.environ.get("COREBRAIN_SSO_URL") or DEFAULT_SSO_URL
        #    token_arg = args.api_key if args.api_key else args.token
        #    api_key, user_data, api_token = get_api_credential(token_arg, sso_url)
            
        #    if not api_key:
        #        print_colored("Error: An API Key is required. Use --api-key or login via --login", "red")
        #        return 1
            
            # Export the configuration
        #    try:
        #        config_manager = ConfigManager()
        #        config = config_manager.get_config(api_key, args.config_id)
                
        #        if not config:
        #            print_colored(f"Configuration with ID '{args.config_id}' not found", "red")
        #            return 1
                
                # Generate output filename if not provided
        #        output_file = getattr(args, 'output_file', None) or f"config_{args.config_id}.json"
                
                # Export to file
        #        import json
        #        with open(output_file, 'w', encoding='utf-8') as f:
        #            json.dump(config, f, indent=2, default=str)
                
        #        print_colored(f"✅ Configuration exported to: {output_file}", "green")
        #        return 0
                
        #    except Exception as e:
        #        print_colored(f"❌ Error exporting configuration: {str(e)}", "red")
        #        return 1


        if args.woami:
            """
            Display information about the currently authenticated user.
            
            This command shows detailed information about the user associated with the
            current authentication credentials. It's similar to the Unix 'whoami' command
            but for the Corebrain system.
            
            The command attempts to retrieve user data using the following credential sources
            (in order of priority):
            1. API key provided via --api-key argument
            2. Token provided via --token argument  
            3. COREBRAIN_API_KEY environment variable
            4. COREBRAIN_API_TOKEN environment variable
            5. SSO authentication (if no other credentials found)
            
            Usage: corebrain --woami [--api-key <key>] [--token <token>] [--sso-url <url>]
            
            Information displayed:
            - User ID and email
            - Name and profile details
            - Account creation and last login dates
            - Associated roles and permissions
            - Any other profile metadata from SSO
            
            Use cases:
            - Verify which user account is currently active
            - Debug authentication issues
            - Check user permissions and profile data
            - Confirm successful login
            
            Note: Requires valid authentication credentials to work.
            """
            try:
                #downloading user data
                sso_url = os.environ.get("COREBRAIN_SSO_URL") or DEFAULT_SSO_URL
                token_arg = args.api_key if args.api_key else args.token

                #using saved data about user 
                api_key, user_data, api_token = get_api_credential(token_arg, sso_url)
                #printing user data
                if user_data:
                    print_colored("User Data:", "blue")
                    for k, v in user_data.items():
                        print(f"{k}: {v}")
                else:
                    print_colored("❌ Can't find data about user, be sure that you are logged into  --login.", "red")
                    return 1

                return 0
            except Exception as e:
                print_colored(f"❌ Error when downloading data about user {str(e)}", "red")
                return 1

        if args.gui:
            """
            Check setup and launch the web-based graphical user interface.
            
            This command sets up and launches a complete web-based GUI for the Corebrain SDK,
            providing a user-friendly alternative to the command-line interface. The GUI includes
            both frontend and backend components and integrates with the Corebrain API.
            
            Components launched:
            1. React Frontend (client) - User interface running on port 5173
            2. Express Backend (server) - API server for the frontend
            3. Corebrain API wrapper (C#) - Additional API integration
            
            Setup process:
            1. Validates required directory structure
            2. Installs Node.js dependencies if not present
            3. Configures development tools (Vite, TypeScript)
            4. Starts all services concurrently
            5. Opens browser to the GUI automatically
            
            Usage: corebrain --gui
            
            Directory structure required:
            - CLI-UI/client/ (React frontend)
            - CLI-UI/server/ (Express backend)  
            - wrappers/csharp_cli_api/ (C# API wrapper)
            
            Dependencies installed automatically:
            Frontend (React):
            - Standard React dependencies
            - History library for routing
            - Vite for development and building
            - Concurrently for running multiple processes
            
            Backend (Express):
            - Standard Express dependencies
            - TypeScript development tools
            - ts-node-dev for hot reloading
            
            Access points:
            - Frontend GUI: http://localhost:5173/
            - Backend API: Usually http://localhost:3000/
            - C# API wrapper: Usually http://localhost:5000/
            
            Use cases:
            - Visual configuration of database connections
            - Interactive query building and testing
            - Graphical schema exploration
            - User-friendly alternative to CLI commands
            - Debugging and development interface
            
            Note: Requires Node.js, npm, and .NET runtime to be installed on the system.
            """
            import subprocess
            from pathlib import Path

            def run_cmd(cmd, cwd=None):
                print_colored(f"▶ {cmd}", "yellow")
                subprocess.run(cmd, shell=True, cwd=cwd, check=True)

            print("Checking GUI setup...")

            commands_path = Path(__file__).resolve()
            corebrain_root = commands_path.parents[1]

            cli_ui_path = corebrain_root / "CLI-UI"
            client_path = cli_ui_path / "client"
            server_path = cli_ui_path / "server"
            api_path = corebrain_root / "wrappers" / "csharp_cli_api" / "src" / "CorebrainCLIAPI"

            # Path validation
            if not client_path.exists():
                print_colored(f"Folder {client_path} does not exist!", "red")
                sys.exit(1)
            if not server_path.exists():
                print_colored(f"Folder {server_path} does not exist!", "red")
                sys.exit(1)
            if not api_path.exists():
                print_colored(f"Folder {api_path} does not exist!", "red")
                sys.exit(1)

            # Setup client
            if not (client_path / "node_modules").exists():
                print_colored("Installing frontend (React) dependencies...", "cyan")
                run_cmd("npm install", cwd=client_path)
                run_cmd("npm install history", cwd=client_path)
                run_cmd("npm install --save-dev vite", cwd=client_path)
                run_cmd("npm install concurrently --save-dev", cwd=client_path)

            # Setup server
            if not (server_path / "node_modules").exists():
                print_colored("Installing backend (Express) dependencies...", "cyan")
                run_cmd("npm install", cwd=server_path)
                run_cmd("npm install --save-dev ts-node-dev", cwd=server_path)

            # Start GUI: CLI UI + Corebrain API
            print("Starting GUI (CLI-UI + Corebrain API)...")

            def run_in_background_silent(cmd, cwd):
                return subprocess.Popen(
                    cmd,
                    cwd=cwd,
                    shell=True,
                    stdout=subprocess.DEVNULL,
                    stderr=subprocess.DEVNULL
                )

            run_in_background_silent("dotnet run", cwd=api_path)
            run_in_background_silent(
                'npx concurrently "npm --prefix server run dev" "npm --prefix client run dev"',
                cwd=cli_ui_path
            )

            url = "http://localhost:5173/"
            print_colored(f"GUI: {url}", "cyan")
            webbrowser.open(url)
    

        else:
            # If no option was specified, show help
            parser.print_help()
            print_colored("\nTip: Use 'corebrain --login' to login via SSO.", "blue")
        
        return 0
    except Exception as e:
        print_colored(f"Error: {str(e)}", "red")
        import traceback
        traceback.print_exc()
        return 1<|MERGE_RESOLUTION|>--- conflicted
+++ resolved
@@ -16,12 +16,7 @@
 from corebrain.cli.config import configure_sdk, get_api_credential
 from corebrain.cli.utils import print_colored
 from corebrain.config.manager import ConfigManager
-<<<<<<< HEAD
-from corebrain.config.manager import export_config
-from corebrain.lib.sso.auth import GlobodainSSOAuth
-=======
 from corebrain.lib.sso.auth import GlobodainSSOAuth 
->>>>>>> 468b56dd
 
 def main_cli(argv: Optional[List[str]] = None) -> int:
     """
